--- conflicted
+++ resolved
@@ -17,14 +17,10 @@
 # along with this program.  If not, see <http://www.gnu.org/licenses/>.
 
 from numpy import NaN, array, ndarray, exp
-<<<<<<< HEAD
 
 import HPOlib.benchmark_util as benchmark_util
-=======
-import benchmark_util
 import sys
 import time
->>>>>>> 892d3ba9
 
 __authors__ = ["Katharina Eggensperger", "Matthias Feurer"]
 __contact__ = "automl.org"
