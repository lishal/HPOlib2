--- conflicted
+++ resolved
@@ -16,15 +16,12 @@
 # You should have received a copy of the GNU General Public License
 # along with this program.  If not, see <http://www.gnu.org/licenses/>.
 
-<<<<<<< HEAD
+
+import HPOlib.benchmark_util as benchmark_util
+
+import sys
 from numpy import pi, cos, ndarray
-import HPOlib.benchmark_util as benchmark_util
-=======
-import sys
-from numpy import NaN, pi, cos, ndarray
-import benchmark_util
 import time
->>>>>>> 892d3ba9
 
 __authors__ = ["Katharina Eggensperger", "Matthias Feurer"]
 __contact__ = "automl.org"
