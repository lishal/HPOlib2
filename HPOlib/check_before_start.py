##
# wrapping: A program making it easy to use hyperparameter
# optimization software.
# Copyright (C) 2013 Katharina Eggensperger and Matthias Feurer
#
# This program is free software: you can redistribute it and/or modify
# it under the terms of the GNU General Public License as published by
# the Free Software Foundation, either version 3 of the License, or
# (at your option) any later version.
#
# This program is distributed in the hope that it will be useful,
# but WITHOUT ANY WARRANTY; without even the implied warranty of
# MERCHANTABILITY or FITNESS FOR A PARTICULAR PURPOSE.  See the
# GNU General Public License for more details.
#
# You should have received a copy of the GNU General Public License
# along with this program.  If not, see <http://www.gnu.org/licenses/>.

import logging
import os
import subprocess
import sys
import imp

from config_parser.parse import parse_config


logger = logging.getLogger("HPOlib.check_before_start")


"""This script checks whether all dependencies are installed"""


def _check_runsolver():
    # check whether runsolver is in path
    process = subprocess.Popen("which runsolver", stdout=subprocess.PIPE,
                               stderr=subprocess.PIPE, shell=True,
                               executable="/bin/bash")
    stdoutdata, stderrdata = process.communicate()
    if stdoutdata is not None and "runsolver" in stdoutdata:
        pass
    else:
        raise Exception("Runsolver cannot not be found. Are you sure that it's installed?\n"
                        "Your $PATH is: " + os.environ['PATH'])


def _check_modules():
    try:
        import numpy
        if numpy.__version__ < "1.6.0":
            logger.warning("WARNING: You are using a numpy %s < 1.6.0. This "
                            "might not work" % numpy.__version__)
    except:
        raise ImportError("Numpy cannot be imported. Are you sure that it's installed?")

    try:
        import scipy
        if scipy.__version__ < "0.12.0":
            logger.warning("WARNING: You are using a scipy %s < 0.12.0. " \
                             "This might not work" % scipy.__version__)
    except:
        raise ImportError("Scipy cannot be imported. Are you sure that it's installed?")

    import networkx
    import google.protobuf

    try:
        import theano
    except ImportError:
        logger.warning("Theano not found. You might need this to run some "
                       "more complex benchmarks!")

    try:
        import pymongo
        from bson.objectid import ObjectId
    except ImportError:
        raise ImportError("Pymongo cannot be imported. Are you sure it's installed?")

    if 'cuda' not in os.environ['PATH']:
        logger.warning("CUDA not in $PATH")


def _check_config(experiment_dir):
    # check whether config file exists
    config_file = os.path.join(experiment_dir, "config.cfg")
    if not os.path.exists(config_file):
        raise Exception("There is no config.cfg in %s" % experiment_dir)


def _check_function(experiment_dir):
    # Check whether path function exists
    config_file = os.path.join(experiment_dir, "config.cfg")
    config = parse_config(config_file, allow_no_value=True)

<<<<<<< HEAD
    path = config.get("DEFAULT", "function")

    if not os.path.isabs(path):
        path = os.path.join(experiment_dir, path)

    if not os.path.exists(path):
        raise ValueError("Function: %s does not exist" % path)
    return
=======
    fn = None
    if os.path.isabs(config.get("DEFAULT", "function")):
        fn_path = config.get("DEFAULT", "function")
        fn_name, ext = os.path.splitext(os.path.basename(fn_path))
        try:
            fn = imp.load_source(fn_name, fn_path)
        except (ImportError, IOError):
            logger.error("Could not find algorithm in %s" % fn_path)
            import traceback
            logger.error(traceback.format_exc())
    else:
        fn = config.get("DEFAULT", "function").replace("../..", "..", 1)
        fn_path = os.path.join(optimizer_dir, fn)
        fn_path_parent = os.path.join(optimizer_dir, "..", fn)
        fn_name, ext = os.path.splitext(os.path.basename(fn_path))
        try:
            fn = imp.load_source(fn_name, fn_path)
        except (ImportError, IOError) as e:
            logger.error(e)
            try:
                fn = imp.load_source(fn_name, fn_path_parent)
            except IOError as e:
                logger.error(("Could not find\n%s\n\tin\n%s\n\tor its parent "
                              "directory \n%s") % (fn_name, fn_path, fn_path_parent))
                import traceback
                logger.error(traceback.format_exc())
                sys.exit(1)
            except ImportError as e:
                import traceback
                logger.error(traceback.format_exc())
                sys.exit(1)
    del fn
>>>>>>> d0c792fa


def check_zeroth(experiment_dir):
    logger.info("Check config.cfg..",)
    _check_config(experiment_dir)
    logger.info("..passed")


def check_first(experiment_dir):
    """ Do some checks before optimizer is loaded """
    main()


def check_second(experiment_dir):
    """ Do remaining tests """
<<<<<<< HEAD
    print "\talgorithm..",
    _check_function(experiment_dir)
    print "..passed"
=======
    logger.info("Check algorithm..",)
    _check_function(experiment_dir, optimizer_dir)
    logger.info("..passed")
>>>>>>> d0c792fa


def main():
    logger.info("Check dependencies:")
    logger.info("Runsolver..")
    _check_runsolver()
    logger.info("..passed")
    logger.info("Check python_modules..")
    _check_modules()
    logger.info("..passed")


if __name__ == "__main__":
    main()<|MERGE_RESOLUTION|>--- conflicted
+++ resolved
@@ -19,8 +19,6 @@
 import logging
 import os
 import subprocess
-import sys
-import imp
 
 from config_parser.parse import parse_config
 
@@ -44,20 +42,21 @@
                         "Your $PATH is: " + os.environ['PATH'])
 
 
+# noinspection PyUnresolvedReferences
 def _check_modules():
     try:
         import numpy
         if numpy.__version__ < "1.6.0":
             logger.warning("WARNING: You are using a numpy %s < 1.6.0. This "
-                            "might not work" % numpy.__version__)
+                           "might not work" % numpy.__version__)
     except:
         raise ImportError("Numpy cannot be imported. Are you sure that it's installed?")
 
     try:
         import scipy
         if scipy.__version__ < "0.12.0":
-            logger.warning("WARNING: You are using a scipy %s < 0.12.0. " \
-                             "This might not work" % scipy.__version__)
+            logger.warning("WARNING: You are using a scipy %s < 0.12.0. "
+                           "This might not work" % scipy.__version__)
     except:
         raise ImportError("Scipy cannot be imported. Are you sure that it's installed?")
 
@@ -92,7 +91,6 @@
     config_file = os.path.join(experiment_dir, "config.cfg")
     config = parse_config(config_file, allow_no_value=True)
 
-<<<<<<< HEAD
     path = config.get("DEFAULT", "function")
 
     if not os.path.isabs(path):
@@ -101,40 +99,6 @@
     if not os.path.exists(path):
         raise ValueError("Function: %s does not exist" % path)
     return
-=======
-    fn = None
-    if os.path.isabs(config.get("DEFAULT", "function")):
-        fn_path = config.get("DEFAULT", "function")
-        fn_name, ext = os.path.splitext(os.path.basename(fn_path))
-        try:
-            fn = imp.load_source(fn_name, fn_path)
-        except (ImportError, IOError):
-            logger.error("Could not find algorithm in %s" % fn_path)
-            import traceback
-            logger.error(traceback.format_exc())
-    else:
-        fn = config.get("DEFAULT", "function").replace("../..", "..", 1)
-        fn_path = os.path.join(optimizer_dir, fn)
-        fn_path_parent = os.path.join(optimizer_dir, "..", fn)
-        fn_name, ext = os.path.splitext(os.path.basename(fn_path))
-        try:
-            fn = imp.load_source(fn_name, fn_path)
-        except (ImportError, IOError) as e:
-            logger.error(e)
-            try:
-                fn = imp.load_source(fn_name, fn_path_parent)
-            except IOError as e:
-                logger.error(("Could not find\n%s\n\tin\n%s\n\tor its parent "
-                              "directory \n%s") % (fn_name, fn_path, fn_path_parent))
-                import traceback
-                logger.error(traceback.format_exc())
-                sys.exit(1)
-            except ImportError as e:
-                import traceback
-                logger.error(traceback.format_exc())
-                sys.exit(1)
-    del fn
->>>>>>> d0c792fa
 
 
 def check_zeroth(experiment_dir):
@@ -143,6 +107,7 @@
     logger.info("..passed")
 
 
+# noinspection PyUnusedLocal
 def check_first(experiment_dir):
     """ Do some checks before optimizer is loaded """
     main()
@@ -150,15 +115,9 @@
 
 def check_second(experiment_dir):
     """ Do remaining tests """
-<<<<<<< HEAD
-    print "\talgorithm..",
+    logger.info("Check algorithm..",)
     _check_function(experiment_dir)
-    print "..passed"
-=======
-    logger.info("Check algorithm..",)
-    _check_function(experiment_dir, optimizer_dir)
     logger.info("..passed")
->>>>>>> d0c792fa
 
 
 def main():
