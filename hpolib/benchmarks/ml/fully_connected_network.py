import os
import sys
import time

import numpy as np
import lasagne
import theano
import theano.tensor as T

import ConfigSpace as CS

from hpolib.abstract_benchmark import AbstractBenchmark


class FullyConnectedNetwork(AbstractBenchmark):

    def __init__(self, path=None, max_num_epochs=100, rng=None):

        self.train, self.train_targets, self.valid, self.valid_targets, \
            self.test, self.test_targets = self.get_data(path)
        self.max_num_epochs = max_num_epochs

        self.num_classes = np.int32(np.unique(self.train_targets).shape[0])
        self.s_min = 512  # Minimum dataset size is equal to the maximum batch size
        if rng is None:
            self.rng = np.random.RandomState()
        else:
            self.rng = rng

        lasagne.random.set_rng(self.rng)
        super(FullyConnectedNetwork, self).__init__()

    def get_data(self, path):
        pass

    @AbstractBenchmark._check_configuration
    @AbstractBenchmark._configuration_as_array
    def objective_function(self, x, dataset_fraction=1, steps=1, **kwargs):

        x = np.array(x, dtype=np.float32)

        num_epochs = int(1 + (self.max_num_epochs - 1) * steps)

<<<<<<< HEAD
        # Shuffle training data
        shuffle = self.rng.permutation(self.train.shape[0])
        size = int(dataset_fraction * self.train.shape[0])

        # Split of dataset subset
        train = self.train[shuffle[:size]]
        train_targets = self.train_targets[shuffle[:size]]

        lc_curve, cost_curve, train_loss, valid_loss = self.train_net(train, train_targets,
                                                                      self.valid, self.valid_targets,
                                                                      init_learning_rate=np.float32(np.power(10., x[0])),
                                                                      l2_reg=np.float32(np.power(10., x[1])),
                                                                      batch_size=np.int32(x[2]),
                                                                      gamma=np.float32(np.power(10, x[3])),
                                                                      power=np.float32(x[4]),
                                                                      momentum=np.float32(x[5]),
                                                                      n_units_1=np.int32(np.power(2, x[6])),
                                                                      n_units_2=np.int32(np.power(2, x[7])),
                                                                      dropout_rate_1=np.float32(x[8]),
                                                                      dropout_rate_2=np.float32(x[9]),
                                                                      num_epochs=np.int32(num_epochs))
=======
        lc_curve, cost_curve, train_loss, valid_loss = \
            self.train_net(self.train, self.train_targets,
                           self.valid, self.valid_targets,
                           init_learning_rate=np.power(10., x[0]),
                           l2_reg=np.power(10., x[1]),
                           batch_size=int(x[2]),
                           gamma=np.power(10., x[3]),
                           power=x[4],
                           momentum=x[5],
                           n_units_1=int(np.power(2, x[6])),
                           n_units_2=int(np.power(2, x[7])),
                           dropout_rate_1=x[8],
                           dropout_rate_2=x[9],
                           num_epochs=num_epochs)
>>>>>>> 3a37e157

        y = lc_curve[-1]
        c = cost_curve[-1]
        return {'function_value': y,
                "cost": c,
                "learning_curve_valid_error": lc_curve,
                "train_loss": train_loss,
                "valid_loss": valid_loss,
                "learning_curve_cost": cost_curve}

    @AbstractBenchmark._check_configuration
    @AbstractBenchmark._configuration_as_array
    def objective_function_test(self, x, steps=1, **kwargs):

        num_epochs = int(1 + (self.max_num_epochs - 1) * steps)

        train = np.concatenate((self.train, self.valid))
        train_targets = np.concatenate((self.train_targets, self.valid_targets))
<<<<<<< HEAD
        lc_curve, cost_curve, train_loss, valid_loss = self.train_net(train, train_targets,
                                              self.test, self.test_targets,
                                              init_learning_rate=np.float32(np.power(10., x[0])),
                                              l2_reg=np.float32(np.power(10., x[1])),
                                              batch_size=np.int32(x[2]),
                                              gamma=np.float32(np.power(10, x[3])),
                                              power=np.float32(x[4]),
                                              momentum=np.float32(x[5]),
                                              n_units_1=np.int32(np.power(2, x[6])),
                                              n_units_2=np.int32(np.power(2, x[7])),
                                              dropout_rate_1=np.float32(x[8]),
                                              dropout_rate_2=np.float32(x[9]),
                                              num_epochs=np.int32(num_epochs))
        y = lc_curve[-1]
        c = cost_curve[-1]
        return {'function_value': y, "cost": c, "learning_curve": lc_curve}
=======
        learning_curve, cost, train_loss, valid_loss = \
            self.train_net(train, train_targets,
                           self.test, self.test_targets,
                           init_learning_rate=np.power(10., x[0]),
                           l2_reg=np.power(10., x[1]),
                           batch_size=int(x[2]),
                           gamma=np.power(10., x[3]),
                           power=x[4],
                           momentum=x[5],
                           n_units_1=int(np.power(2, x[6])),
                           n_units_2=int(np.power(2, x[7])),
                           dropout_rate_1=x[8],
                           dropout_rate_2=x[9],
                           num_epochs=num_epochs)
        y = learning_curve[-1]
        c = cost[-1]
        return {'function_value': y, "cost": c, "learning_curve": learning_curve}
>>>>>>> 3a37e157

    @staticmethod
    def get_configuration_space():
        cs = CS.ConfigurationSpace(seed=np.random.randint(1, 100000))
        cs.generate_all_continuous_from_bounds(FullyConnectedNetwork.
                                               get_meta_information()['bounds'])
        return cs

    @staticmethod
    def get_meta_information():
        return {'name': 'Fully Connected Network',
                'bounds': [[-6, 0],  # init_learning_rate
                           [-8, -1],  # l2_reg
                           [32, 512],  # batch_size
                           [-3, -1],  # gamma
                           [0, 1],  # power
                           [0.3, 0.999],  # momentum
                           [5, 12],  # n_units_1
                           [5, 12],  # n_units_2
                           [0.0, 0.99],  # dropout_rate_1
                           [0.0, 0.99]],  # dropout_rate_2
                'references': ["@article{klein-bnn16a,"
                               "author = {A. Klein and S. Falkner and T. Springenberg and F. Hutter},"
                               "title = {Bayesian Neural Network for Predicting Learning Curves},"
                               "booktitle = {NIPS 2016 Bayesian Neural Network Workshop},"
                               "month = dec,"
                               "year = {2016}}"]
                }

    def iterate_minibatches(self, inputs, targets, batch_size, shuffle=False):
        assert len(inputs) == len(targets)
        if shuffle:
            indices = np.arange(len(inputs))
            self.rng.shuffle(indices)
        for start_idx in range(0, len(inputs) - batch_size + 1, batch_size):
            if shuffle:
                excerpt = indices[start_idx:start_idx + batch_size]
            else:
                excerpt = slice(start_idx, start_idx + batch_size)
            yield inputs[excerpt], targets[excerpt]

    def train_net(self, train, train_targets,
                  valid, valid_targets,
                  init_learning_rate, l2_reg,
                  batch_size, gamma, power,
                  momentum, n_units_1, n_units_2,
                  dropout_rate_1, dropout_rate_2,
                  num_epochs):

        start_time = time.time()

        input_var = T.fmatrix('inputs')
        target_var = T.ivector('targets')

        # Build net
        network = lasagne.layers.InputLayer(shape=(None, 28 * 28),
                                            input_var=input_var)

        network = lasagne.layers.batch_norm(lasagne.layers.DenseLayer(
            network,
            num_units=n_units_1,
            W=lasagne.init.HeNormal(),
            b=lasagne.init.Constant(val=0.0),
            nonlinearity=lasagne.nonlinearities.rectify))

        network = lasagne.layers.DropoutLayer(network, p=dropout_rate_1)

        network = lasagne.layers.batch_norm(lasagne.layers.DenseLayer(
            network,
            num_units=n_units_2,
            W=lasagne.init.HeNormal(),
            b=lasagne.init.Constant(val=0.0),
            nonlinearity=lasagne.nonlinearities.rectify))

        network = lasagne.layers.DropoutLayer(network, p=dropout_rate_2)

        network = lasagne.layers.\
            DenseLayer(network, num_units=self.num_classes,
                       nonlinearity=lasagne.nonlinearities.softmax)

        # Define Theano functions
        params = lasagne.layers.get_all_params(network, trainable=True)
        prediction = lasagne.layers.get_output(network)
        loss = lasagne.objectives.categorical_crossentropy(prediction,
                                                           target_var)
        # Add l2 regularization for the weights
        l2_penalty = l2_reg * lasagne.regularization.\
            regularize_network_params(network, lasagne.regularization.l2)
        loss += l2_penalty
        loss = loss.mean()

        test_prediction = lasagne.layers.get_output(network, deterministic=True)
        test_loss = lasagne.objectives.categorical_crossentropy(test_prediction,
                                                                target_var)
        test_loss = test_loss.mean()

        test_acc = T.mean(T.eq(T.argmax(test_prediction, axis=1), target_var),
                          dtype=theano.config.floatX)

        learning_rate = theano.shared(init_learning_rate)
        epoch = T.fscalar("epoch")
        inv_policy = (1 + gamma * epoch) ** (-power)

        adapt_lr = theano.function([epoch], learning_rate,
                                   updates=[(learning_rate,
                                             init_learning_rate * inv_policy)])

        updates = lasagne.updates.momentum(loss, params,
                                           learning_rate=learning_rate,
                                           momentum=momentum)

        train_fn = theano.function([input_var, target_var], loss,
                                   updates=updates)

        val_fn = theano.function([input_var, target_var], [test_loss, test_acc])

        print("Starting training...")

        learning_curve = np.zeros([num_epochs])
        train_loss = np.zeros([num_epochs])
        valid_loss = np.zeros([num_epochs])
        cost = np.zeros([num_epochs])

        for e in range(num_epochs):

            epoch_start_time = time.time()
            train_err = 0
            train_batches = 0

            for batch in self.iterate_minibatches(train, train_targets,
                                                  batch_size, shuffle=True):
                inputs, targets = batch
                train_err += train_fn(inputs, targets)
                train_batches += 1

            val_err = 0
            val_acc = 0
            val_batches = 0
            for batch in self.iterate_minibatches(valid, valid_targets,
                                                  batch_size, shuffle=False):
                inputs, targets = batch
                err, acc = val_fn(inputs, targets)
                val_err += err
                val_acc += acc
                val_batches += 1

            print("Epoch {} of {} took {:.3f}s".format(e + 1, num_epochs, time.time() - epoch_start_time))
            print("  training loss:\t\t{:.6f}".format(train_err / train_batches))
            print("  validation loss:\t\t{:.6f}".format(val_err / val_batches))
            print("  validation accuracy:\t\t{:.2f} %".format(val_acc / val_batches * 100))

            learning_curve[e] = 1 - val_acc / val_batches
            train_loss[e] = train_err / train_batches
            valid_loss[e] = val_err / val_batches
            cost[e] = time.time() - start_time

            adapt_lr(e + 1)

        return learning_curve, cost, train_loss, valid_loss


class FCNetOnMnist(FullyConnectedNetwork):

    def get_data(self, path):
        # This function loads the MNIST data, it's copied from the Lasagne
        # tutorial. We first define a download function, supporting both
        # Python 2 and 3.
        if sys.version_info[0] == 2:
            from urllib import urlretrieve
        else:
            from urllib.request import urlretrieve

        def download(filename, save_to,
                     source='http://yann.lecun.com/exdb/mnist/'):
            print("Downloading %s" % filename)
            urlretrieve(source + filename, save_to)

        # We then define functions for loading MNIST images and labels.
        # For convenience, they also download the requested files if needed.
        import gzip

        def load_mnist_images(filename, save_to):
            save_fl = os.path.join(save_to, filename)

            if not os.path.exists(save_fl):
                download(filename=filename, save_to=save_fl)

            # Read the inputs in Yann LeCun's binary format.
            with gzip.open(save_fl, 'rb') as f:
                data = np.frombuffer(f.read(), np.uint8, offset=16)
            # The inputs are vectors now, we reshape them to monochrome 2D
            # images, following the shape convention:
            # (examples, channels, rows, columns)
            data = data.reshape(-1, 1, 28, 28)
            # The inputs come as bytes, we convert them to float32 in range
            # [0,1]. (Actually to range [0, 255/256], for compatibility to the
            # version provided at:
            #  http://deeplearning.net/data/mnist/mnist.pkl.gz.)
            return data / np.float32(256)

        def load_mnist_labels(filename, save_to):
            save_fl = os.path.join(os.path.join(save_to, filename))

            if not os.path.exists(save_fl):
                download(filename=filename, save_to=save_fl)

            # Read the labels in Yann LeCun's binary format.
            with gzip.open(save_fl, 'rb') as f:
                data = np.frombuffer(f.read(), np.uint8, offset=8)
            # Labels are vectors of integers now, that's exactly what we want.
            return data

        if not os.path.isdir(path):
                os.makedirs(path)

        # We can now download and read the training and test set images and
        # labels.
        X_train = load_mnist_images(filename='train-images-idx3-ubyte.gz',
                                    save_to=path)
        y_train = load_mnist_labels(filename='train-labels-idx1-ubyte.gz',
                                    save_to=path)
        X_test = load_mnist_images(filename='t10k-images-idx3-ubyte.gz',
                                   save_to=path)
        y_test = load_mnist_labels(filename='t10k-labels-idx1-ubyte.gz',
                                   save_to=path)

        # We reserve the last 10000 training examples for validation.
        X_train, X_val = X_train[:-10000], X_train[-10000:]
        y_train, y_val = y_train[:-10000], y_train[-10000:]

        X_train = X_train.reshape(X_train.shape[0], 28 * 28)
        X_val = X_val.reshape(X_val.shape[0], 28 * 28)
        X_test = X_test.reshape(X_test.shape[0], 28 * 28)

        # We just return all the arrays in order, as expected in main().
        # (It doesn't matter how we do this as long as we can read them again.)
        return X_train, y_train, X_val, y_val, X_test, y_test<|MERGE_RESOLUTION|>--- conflicted
+++ resolved
@@ -41,7 +41,6 @@
 
         num_epochs = int(1 + (self.max_num_epochs - 1) * steps)
 
-<<<<<<< HEAD
         # Shuffle training data
         shuffle = self.rng.permutation(self.train.shape[0])
         size = int(dataset_fraction * self.train.shape[0])
@@ -63,22 +62,6 @@
                                                                       dropout_rate_1=np.float32(x[8]),
                                                                       dropout_rate_2=np.float32(x[9]),
                                                                       num_epochs=np.int32(num_epochs))
-=======
-        lc_curve, cost_curve, train_loss, valid_loss = \
-            self.train_net(self.train, self.train_targets,
-                           self.valid, self.valid_targets,
-                           init_learning_rate=np.power(10., x[0]),
-                           l2_reg=np.power(10., x[1]),
-                           batch_size=int(x[2]),
-                           gamma=np.power(10., x[3]),
-                           power=x[4],
-                           momentum=x[5],
-                           n_units_1=int(np.power(2, x[6])),
-                           n_units_2=int(np.power(2, x[7])),
-                           dropout_rate_1=x[8],
-                           dropout_rate_2=x[9],
-                           num_epochs=num_epochs)
->>>>>>> 3a37e157
 
         y = lc_curve[-1]
         c = cost_curve[-1]
@@ -97,7 +80,6 @@
 
         train = np.concatenate((self.train, self.valid))
         train_targets = np.concatenate((self.train_targets, self.valid_targets))
-<<<<<<< HEAD
         lc_curve, cost_curve, train_loss, valid_loss = self.train_net(train, train_targets,
                                               self.test, self.test_targets,
                                               init_learning_rate=np.float32(np.power(10., x[0])),
@@ -114,25 +96,6 @@
         y = lc_curve[-1]
         c = cost_curve[-1]
         return {'function_value': y, "cost": c, "learning_curve": lc_curve}
-=======
-        learning_curve, cost, train_loss, valid_loss = \
-            self.train_net(train, train_targets,
-                           self.test, self.test_targets,
-                           init_learning_rate=np.power(10., x[0]),
-                           l2_reg=np.power(10., x[1]),
-                           batch_size=int(x[2]),
-                           gamma=np.power(10., x[3]),
-                           power=x[4],
-                           momentum=x[5],
-                           n_units_1=int(np.power(2, x[6])),
-                           n_units_2=int(np.power(2, x[7])),
-                           dropout_rate_1=x[8],
-                           dropout_rate_2=x[9],
-                           num_epochs=num_epochs)
-        y = learning_curve[-1]
-        c = cost[-1]
-        return {'function_value': y, "cost": c, "learning_curve": learning_curve}
->>>>>>> 3a37e157
 
     @staticmethod
     def get_configuration_space():
@@ -236,16 +199,13 @@
         epoch = T.fscalar("epoch")
         inv_policy = (1 + gamma * epoch) ** (-power)
 
-        adapt_lr = theano.function([epoch], learning_rate,
-                                   updates=[(learning_rate,
-                                             init_learning_rate * inv_policy)])
+        adapt_lr = theano.function([epoch], learning_rate, updates=[(learning_rate, init_learning_rate * inv_policy)])
 
         updates = lasagne.updates.momentum(loss, params,
                                            learning_rate=learning_rate,
                                            momentum=momentum)
 
-        train_fn = theano.function([input_var, target_var], loss,
-                                   updates=updates)
+        train_fn = theano.function([input_var, target_var], loss, updates=updates)
 
         val_fn = theano.function([input_var, target_var], [test_loss, test_acc])
 
